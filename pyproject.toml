--- conflicted
+++ resolved
@@ -19,13 +19,8 @@
 matplotlib = "^3.8.4"
 safetensors = "^0.4.3"
 typer = "^0.12.3"
-<<<<<<< HEAD
 sae-lens = "^6.8.0"
 clt = {git = "https://github.com/curt-tigges/crosslayer-coding.git", branch = "main"}
-
-=======
-sae-lens = ">=5.0.0"
->>>>>>> fa1691ab
 
 [tool.poetry.group.dev.dependencies]
 isort = "^5.13.2"
