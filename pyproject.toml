--- conflicted
+++ resolved
@@ -19,12 +19,7 @@
 matplotlib = "^3.8.4"
 safetensors = "^0.4.3"
 typer = "^0.12.3"
-<<<<<<< HEAD
-sae-lens = ">=4.0.0"
-=======
 sae-lens = "^5.0.0"
-isort = "^5.13.2"
->>>>>>> 0a509fed
 
 [tool.poetry.group.dev.dependencies]
 isort = "^5.13.2"
