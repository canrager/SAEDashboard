# %%
from functools import partial
from jaxtyping import Float, Int, Bool
from typing import Tuple, Optional, Union, Dict, List
from dataclasses import dataclass
import re
import torch
from torch import nn
from torch import Tensor
import numpy as np
from transformers.tokenization_utils_fast import PreTrainedTokenizerFast
import einops
from datasets.arrow_dataset import Dataset
from sae_vis.model_fns import DemoTransformer
from transformers import AutoTokenizer
from transformer_lens import utils


if torch.cuda.is_available():
    device = torch.device("cuda")
elif torch.backends.mps.is_available():
    device = torch.device("mps")
else:
    device = torch.device("cpu")


Arr = np.ndarray

MAIN = __name__ == "__main__"

def k_largest_indices(
    x: Float[Tensor, "rows cols"],
    k: int,
    largest: bool = True,
    buffer: Tuple[int, int] = (5, 5),
) -> Int[Tensor, "k 2"]:
    '''
    Args:
        x:
            2D array of floats (these will be the values of feature activations or losses for each
            token in our batch)
        k:
            Number of indices to return
        largest:
            Whether to return the indices for the largest or smallest values
        buffer:
            How many positions to avoid at the start and end of the sequence

    Returns:
        The indices of the top or bottom `k` elements in `x`. In other words, output[i, :] is the
        (row, column) index of the i-th largest/smallest element in `x`. Note that we restrict
        `column` to be in the range `buffer[0] : -buffer[1]`. This is so that we make sure each
        token we're choosing has some surrounding context in that sequence.
    '''
    x = x[:, buffer[0]:-buffer[1]]
    indices = x.flatten().topk(k=k, largest=largest).indices
    rows = indices // x.size(1)
    cols = indices % x.size(1) + buffer[0]
    return torch.stack((rows, cols), dim=1)



def sample_unique_indices(large_number: int, small_number: int) -> Int[Tensor, "small_number"]:
    '''
    Samples a small number of unique indices from a large number of indices.

    This is more efficient than using `torch.permutation`, because we don't need to shuffle everything.
    '''
    weights = torch.ones(large_number)  # Equal weights for all indices
    sampled_indices = torch.multinomial(weights, small_number, replacement=False)
    return sampled_indices



def random_range_indices(
    x: Float[Tensor, "batch seq"],
    k: int,
    bounds: Tuple[float, float],
    buffer: Tuple[int, int] = (5, 5),
) -> Int[Tensor, "k 2"]:
    '''
    Args:
        x:
            2D array of floats (these will be the values of feature activations or losses for each
            token in our batch)
        k:
            Number of indices to return
        bounds:
            The range of values to consider (so we can get quantiles)
        buffer:
            How many positions to avoid at the start and end of the sequence

    Returns:
        Same thing as `k_largest_indices`, but the difference is that we're using quantiles rather than
        the top/bottom k.
    '''
    # Limit x, because our indices (bolded words) shouldn't be too close to the left/right of sequence
    x = x[:, buffer[0]:-buffer[1]]

    # Creat a mask for where x is in range, and get the indices as a tensor of shape (k, 2)
    mask = (bounds[0] <= x) & (x <= bounds[1])
    indices = torch.stack(torch.where(mask), dim=-1)

    # If we have more indices than we need, randomly select k of them
    if len(indices) > k:
        indices = indices[sample_unique_indices(len(indices), k)]

    # Adjust indices to account for the buffer
    return indices + torch.tensor([0, buffer[0]]).to(indices.device)



def create_vocab_dict(tokenizer: PreTrainedTokenizerFast) -> Dict[int, str]:
    '''
    Creates a vocab dict by replacing all the annoying special tokens with their HTML representations.
    '''
    vocab_dict: Dict[str, int] = tokenizer.vocab
    vocab_dict = {v: process_str_tok(k) for k, v in vocab_dict.items()}
    return vocab_dict



def process_str_tok(str_tok: str) -> str:
    '''
    Takes a string token, and does the necessary formatting to produce the right HTML output.
    This involves dealing with spaces, newlines (and other backslashes), and angle brackets.
    '''
    # Get rid of the quotes and apostrophes, and replace them with their HTML representations
    str_tok = str_tok.replace("'", "&apos;").replace('"', "&quot;")
    str_tok = repr(str_tok)[1:-1]  # repr turns \n into \\n, while slicing removes the quotes from the repr

    # Deal with other HTML or special characters
    html_replacements = {"Ġ": " ", " ": "&nbsp;", "\\": "&bsol;", "<": "&lt;", ">": "&gt;"}
    for k, v in html_replacements.items():
        str_tok = str_tok.replace(k, v)

    return str_tok



def to_str_tokens(vocab_dict: Dict[int, str], tokens: Union[int, torch.Tensor]):
    '''
    Helper function which converts tokens to their string representations, but (if tokens is a tensor) keeps
    them in the same shape as the original tensor (i.e. nested lists).
    '''
    if isinstance(tokens, int):
        return vocab_dict[tokens]

    # Get flattened list of tokens
    str_tokens = [vocab_dict[t] for t in tokens.flatten().tolist()]

    # Reshape
    return np.reshape(str_tokens, tokens.shape).tolist()



class TopK:
    '''
    Wrapper around the object returned by torch.topk. This is useful because:

        (1) Nicer type signatures (the default obj returned by torck.topk isn't well typed)
        (2) We have helper functions for indexing & other standard tensor operations like .ndim, .shape, etc.
    '''
    values: Arr
    indices: Arr

    def __init__(self, obj: Optional[Tuple[Arr, Arr]] = None):
        '''
        We either initialize with the actual object returned by torch.topk, or with `None` if we want to
        add to this TopK object incrementally via the `concat` method.
        '''
        self.values: Arr = obj[0] if isinstance(obj[0], Arr) else obj[0].detach().cpu().numpy()
        self.indices: Arr = obj[1] if isinstance(obj[1], Arr) else obj[1].detach().cpu().numpy()
    
    def __getitem__(self, item) -> "TopK":
        return TopK((self.values[item], self.indices[item]))
        
    def clone(self) -> "TopK":
        return TopK((self.values.copy(), self.indices.copy()))
    
    def __len__(self) -> int:
        return len(self.values)
    
    @property
    def ndim(self) -> int:
        return self.values.ndim

    @property
    def shape(self) -> Tuple[int]:
        return self.values.shape
    
    def numel(self) -> int:
        return self.values.size



def efficient_topk(
    tensor: Float[Tensor, "... d"],
    tensor_mask: Bool[Tensor, "..."],
    k: int,
    largest: bool = True,
) -> TopK:
    '''
    This is an efficient version of `torch.topk(..., dim=-1)`. It saves time by only doing the topk calculation over
    the bits of `tensor` where `tensor_mask=True`. This is useful when `tensor` is very sparse, e.g. it has shape
    (batch, seq, d_vocab) and its elements are zero if the corresponding token has feature activation zero. In this
    case, we don't want to waste time taking topk over a tensor of zeros.
    '''
    # Get the topk of the tensor, but only computed over the values of the tensor which are nontrivial
    tensor_nontrivial_values = tensor[tensor_mask] # shape [rows d]
    topk = tensor_nontrivial_values.topk(k=k, largest=largest) # shape [rows k]

    # Get an array of indices and values (with unimportant elements) which we'll index into using the topk object
    topk_shape = (*tensor_mask.shape, k)
    topk_indices = torch.zeros(topk_shape).to(device).long() # shape [... k]
    topk_indices[tensor_mask] = topk.indices
    topk_values = torch.zeros(topk_shape).to(device) # shape [... k]
    topk_values[tensor_mask] = topk.values

    return TopK((topk_values, topk_indices))




def merge_lists(*lists):
    '''
    Merges a bunch of lists into a single list.
    '''
    return [item for sublist in lists for item in sublist]



def extract_and_remove_scripts(html_content: str) -> Tuple[str, str]:
    '''
    Extracts JavaScript from script tags in the HTML content, and returns it as a single string,
    along with the original content with the script tags removed.
    '''
    # Pattern to find <script>...</script> tags and capture content inside
    pattern = r'<script[^>]*>(.*?)</script>'

    # Find all script tags and extract content
    scripts = re.findall(pattern, html_content, re.DOTALL)

    # Remove script tags from the original content
    html_without_scripts = re.sub(pattern, '', html_content, flags=re.DOTALL)

    # Join extracted JavaScript code
    javascript = "\n".join(scripts)

    return javascript, html_without_scripts




# %%

SYMMETRIC_RANGES_AND_PRECISIONS = [
    ((0.0, 0.01), 5),
    ((0.01, 0.05), 4),
    ((0.05, 0.95), 3),
    ((0.95, 0.99), 4),
    ((0.99, 1.0), 5),
]
ASYMMETRIC_RANGES_AND_PRECISIONS = [
    ((0.0, 0.95), 3),
    ((0.95, 0.99), 4),
    ((0.99, 1.0), 5),
]


class QuantileCalculator:
    '''
    This class is initialized with some float-type data, as well as a list of ranges and precisions. It will only keep
    the data which is necessary to calculate the quantile of additional data to the required precision, but no more.

    This was created because (for example) when looking at the top-activating features, we care way more about precision
    if the feature's activation is in the top 1% of its activations over all other data it's been analyzed on.

    Note, this class works in parallel, i.e. it can handle multiple different sets of data at once. The data is expected
    in 2D tensor format, with the first dimension being the batch dim, i.e. each row is a different dataset which we
    want to be able to compute quantiles from.
    '''
    def __init__(
        self,
        data: Optional[Float[Tensor, "batch data"]] = None,
        ranges_and_precisions: list = ASYMMETRIC_RANGES_AND_PRECISIONS,
    ):
        # Get the data for the actual ranges_and_precisions list (so we can more easily return the precision)
        rp = ranges_and_precisions
        self.rp = rp
        self.ranges = torch.tensor([r[0] for (r, p) in rp] + [1.0]).to(device)
        self.precisions = torch.tensor([rp[0][1]] + [p for (r, p) in rp] + [rp[-1][1]]).to(device)

        # Generate quantiles from the ranges_and_precisions list
        quantiles = []
        for r, p in ranges_and_precisions:
            start, end = r
            step = 10 ** -p
            quantiles.extend(np.arange(start, end - 0.5 * step, step))

        # If data is None, then set the quantiles and quantile_data to None, and return
        if data is None:
            self.quantiles = None
            self.quantile_data = None
        # Else, get the actual quantile values (which we'll use to calculate the quantiles of any new data)
        else:
            self.quantiles = torch.tensor(quantiles + [1.0], dtype=data.dtype).to(device)
            self.quantile_data = torch.quantile(data, torch.tensor(quantiles).to(device, dtype=data.dtype), dim=-1).T


    def update(self, other: "QuantileCalculator"):
        '''
        Merges two QuantileCalculator objects together (changing self inplace). This is useful when we're batching our
        calculations over different groups of features, and we want to merge them together at the end.

        Note, we also deal with the special case where self has no data.
        '''
        assert self.rp == other.rp, "Error: can't merge two QuantileCalculator objects with different ranges."
        # assert isinstance(other, QuantileCalculator), "Error: can only merge QuantileCalculator objects."

        if self.quantiles is None:
            self.quantiles = other.quantiles
            self.quantile_data = other.quantile_data
        else:
            self.quantiles = torch.cat([self.quantiles, other.quantiles])
            self.quantile_data = torch.cat([self.quantile_data, other.quantile_data])


    def get_quantile(
        self,
        values: Float[Tensor, "batch *data_dim"],
        batch_indices: Optional[List[int]] = None,
    ) -> Tuple[Float[Tensor, "batch *data_dim"], Int[Tensor, "batch *data_dim"]]:
        '''
        Args:
            values:
                Tensor of values for which we want to compute the quantiles. If this is 1D then it is interpreted as a
                single value for each dataset (i.e. for each row of the reference data), if it's 2D then it's a row of
                values for each dataset.
            batch_indices:
                If not None, then this should be a list of batch indices we're actually using, in other words we should
                index `self.quantiles` down to only these indices. This is useful because often we're only doing this
                calculation on a small set of features (the ones which are non-zero).

        Returns:
            quantiles:
                The quantiles of `values` within the respective rows of the reference data.
            precisions:
                The precision of the quantiles (i.e. how many decimal places we're accurate to).
        '''
        values_is_1d = (values.ndim == 1)
        if values_is_1d:
            values = values.unsqueeze(1)
        if batch_indices is None:
            batch_indices = slice(None)

        # Find the quantiles of these values (i.e. the values between 0 and 1)
        quantile_indices = torch.searchsorted(self.quantile_data[batch_indices], values) # shape [batch data_dim]
        quantiles = self.quantiles[quantile_indices]

        # Also get the precisions (which we do using a separate searchsorted, only over the range dividers)
        precision_indices = torch.searchsorted(self.ranges, quantiles) # shape [batch data_dim]
        precisions = self.precisions[precision_indices]

        # If values was 1D, we want to return the result as 1D also (for convenience)
        if values_is_1d:
            quantiles = quantiles.squeeze(1)
            precisions = precisions.squeeze(1)

        return quantiles, precisions


# Example usage
if MAIN:
    # 2D data: each row represents the activations data of a different feature
    data = torch.stack([torch.rand(100_000), torch.rand(100_000)]).to(device)
    qc = QuantileCalculator(data)
    print(f"Total datapoints stored = {qc.quantile_data.numel():_}\n(less than full data size = {data.numel():_})\n")

    # 2D values tensor: each row applies to a different dataset
    values = torch.tensor([[0.0, 0.005, 0.02, 0.25], [0.75, 0.98, 0.995, 1.0]]).to(device)
    quantiles, precisions = qc.get_quantile(values)

    for v, q, p in zip(values.flatten(), quantiles.flatten(), precisions.flatten()):
        print(f"Value: {v:.3f}, Precision: {p}, Quantile: {q:.{p-2}%}")

# %%


def split_string(input_string, str1, str2):
    assert str1 in input_string and str2 in input_string, "Error: str1 and str2 must be in input_string"
    pattern = f'({re.escape(str1)}.*?){re.escape(str2)}'
    match = re.search(pattern, input_string, flags=re.DOTALL)
    if match:
        between_str1_str2 = match.group(1)
        remaining_string = input_string.replace(between_str1_str2, '')
        return between_str1_str2, remaining_string
    else:
        return None, input_string

# Example usage
if MAIN:
    input_string = "The quick brown fox jumps over the lazy dog"
    str1 = "quick"
    str2 = "jumps"
    print(split_string(input_string, str1, str2))

    input_string = "Before table <!-- Logits table --> Table <!-- Logits histogram --> After table"
    str1 = r"<!-- Logits table -->"
    str2 = r"<!-- Logits histogram -->"
    print(split_string(input_string, str1, str2))

# %%



def tokenize_and_concatenate(
    dataset: Dataset,
    tokenizer: AutoTokenizer,
    streaming: bool = False,
    max_length: int = 1024,
    column_name: str = "text",
    add_bos_token: bool = True,
    num_proc: int = 10,
) -> Dataset:
    for key in dataset.features:
        if key != column_name:
            dataset = dataset.remove_columns(key)

    if tokenizer.pad_token is None:
        tokenizer.add_special_tokens({"pad_token": "<PAD>"})

    seq_len = (max_length - 1) if add_bos_token else max_length

    def tokenize_function(examples: Dict[str, List[str]]) -> Dict[str, np.ndarray]:
        text = examples[column_name]
        # Concatenate it all into an enormous string, separated by eos_tokens
        full_text = tokenizer.eos_token.join(text)
        # Divide into 20 chunks of ~ equal length
        num_chunks = 20
        chunk_length = (len(full_text) - 1) // num_chunks + 1
        chunks = [
            full_text[i * chunk_length : (i + 1) * chunk_length]
            for i in range(num_chunks)
        ]
        # Tokenize the chunks in parallel. Uses NumPy because HuggingFace map doesn't want tensors returned
        tokens = tokenizer(chunks, return_tensors="np", padding=True)["input_ids"].flatten()
        # Drop padding tokens
        tokens = tokens[tokens != tokenizer.pad_token_id]
        num_tokens = len(tokens)
        num_batches = num_tokens // (seq_len)
        # Drop the final tokens if not enough to make a full sequence
        tokens = tokens[: seq_len * num_batches]
        tokens = einops.rearrange(tokens, "(batch seq) -> batch seq", batch=num_batches, seq=seq_len)
        if add_bos_token:
            prefix = np.full((num_batches, 1), tokenizer.bos_token_id)
            tokens = np.concatenate([prefix, tokens], axis=1)
        return {"tokens": tokens}

    tokenized_dataset = dataset.map(
        tokenize_function,
        batched=True,
        num_proc=(num_proc if not streaming else None),
        remove_columns=[column_name],
    )
    tokenized_dataset.set_format(type="torch", columns=["tokens"])
    return tokenized_dataset

<<<<<<< HEAD
class TransformerLensAdapter(nn.Module):
    def __init__(self, model, hook_point, hook_layer):
        super().__init__()
        self.model = model
        self.hook_point = hook_point
        self.hook_layer = hook_layer
    
    def forward(self, tokens, return_logits: bool = True):
        activation_arr = []
        residual_arr = []

        logits = self.model.run_with_hooks(tokens, fwd_hooks=[
            (utils.get_act_name(self.hook_point, self.hook_layer),
             partial(TransformerLensAdapter.hook_fn_store_act, acts_arr=activation_arr)),
            (utils.get_act_name("resid_post", self.model.cfg.n_layers-1),
             partial(TransformerLensAdapter.hook_fn_store_act, acts_arr=residual_arr))
        ])

        residual = residual_arr[0]
        activation = activation_arr[0]

        if return_logits:
            return logits, residual, activation
        return residual, activation
    
    @staticmethod
    def hook_fn_store_act(act, hook, acts_arr):
        acts_arr.append(act)
        return act

    @property
    def tokenizer(self):
        return self.model.tokenizer
    
    @property
    def cfg(self):
        return self.model.cfg

    @property
    def W_U(self):
        return self.model.W_U

    @property
    def W_out(self):
        return self.model.W_out
=======
def to_resid_dir(dir: Tensor, model: DemoTransformer):
    """
        Takes a direction (eg. in the post-ReLU MLP activations) and returns
        the corresponding direction in the residual stream.

        Args:
            dir: 
    """
    
    if dir.shape[1] == model.cfg.d_mlp:
        return dir @ model.W_out[0] # (feats, d_model)
    elif dir.shape[1] == model.cfg.d_model:
        return dir
    else:
        raise NotImplementedError("The hook your SAE was trained on isn't yet supported")
>>>>>>> b02e98b3
<|MERGE_RESOLUTION|>--- conflicted
+++ resolved
@@ -466,7 +466,6 @@
     tokenized_dataset.set_format(type="torch", columns=["tokens"])
     return tokenized_dataset
 
-<<<<<<< HEAD
 class TransformerLensAdapter(nn.Module):
     def __init__(self, model, hook_point, hook_layer):
         super().__init__()
@@ -512,7 +511,8 @@
     @property
     def W_out(self):
         return self.model.W_out
-=======
+
+      
 def to_resid_dir(dir: Tensor, model: DemoTransformer):
     """
         Takes a direction (eg. in the post-ReLU MLP activations) and returns
@@ -527,5 +527,4 @@
     elif dir.shape[1] == model.cfg.d_model:
         return dir
     else:
-        raise NotImplementedError("The hook your SAE was trained on isn't yet supported")
->>>>>>> b02e98b3
+        raise NotImplementedError("The hook your SAE was trained on isn't yet supported")